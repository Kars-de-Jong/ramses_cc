{
    "domain": "evohome_cc",
    "name": "RAMSES RF",
    "documentation": "https://github.com/zxdavb/evohome_cc",
    "requirements": [
<<<<<<< HEAD
      "ramses-rf==0.17.12",
=======
      "ramses-rf==0.18.1",
>>>>>>> e51a35e1
      "pyserial-asyncio==0.5"
    ],
    "dependencies": [],
    "issue_tracker": "https://github.com/zxdavb/evohome_cc/issues",
    "codeowners": ["@zxdavb"],
    "version": "0.0.1"
  }<|MERGE_RESOLUTION|>--- conflicted
+++ resolved
@@ -3,11 +3,7 @@
     "name": "RAMSES RF",
     "documentation": "https://github.com/zxdavb/evohome_cc",
     "requirements": [
-<<<<<<< HEAD
-      "ramses-rf==0.17.12",
-=======
       "ramses-rf==0.18.1",
->>>>>>> e51a35e1
       "pyserial-asyncio==0.5"
     ],
     "dependencies": [],
