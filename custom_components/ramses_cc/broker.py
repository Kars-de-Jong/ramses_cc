"""Broker for RAMSES integration."""
from __future__ import annotations

from datetime import datetime as dt, timedelta
import logging
from threading import Semaphore
from typing import TYPE_CHECKING, Any

from ramses_rf import Gateway
from ramses_rf.device.base import Device
from ramses_rf.device.hvac import HvacRemoteBase, HvacVentilator
from ramses_rf.entity_base import Entity as RamsesRFEntity
from ramses_rf.schemas import (
    SZ_CONFIG,
    SZ_RESTORE_CACHE,
    SZ_RESTORE_SCHEMA,
    SZ_RESTORE_STATE,
    SZ_SCHEMA,
)
from ramses_rf.system import Evohome, System, Zone
from ramses_tx.schemas import SZ_PACKET_LOG, SZ_PORT_CONFIG
import voluptuous as vol  # type: ignore[import-untyped]

from homeassistant.const import CONF_SCAN_INTERVAL, Platform
from homeassistant.core import HomeAssistant
from homeassistant.helpers.discovery import async_load_platform
from homeassistant.helpers.dispatcher import async_dispatcher_send
from homeassistant.helpers.event import async_call_later, async_track_time_interval
from homeassistant.helpers.storage import Store
from homeassistant.helpers.typing import ConfigType

from .const import (
    DOMAIN,
    SIGNAL_UPDATE,
    STORAGE_KEY,
    STORAGE_VERSION,
    SZ_CLIENT_STATE,
    SZ_PACKETS,
    SZ_REMOTES,
)
from .schemas import merge_schemas, normalise_config, schema_is_minimal

if TYPE_CHECKING:
    from . import RamsesEntity


_LOGGER = logging.getLogger(__name__)

<<<<<<< HEAD
SZ_CLIENT_STATE = "client_state"
SZ_PACKETS = "packets"
SZ_REMOTES = "remotes"

SAVE_STATE_INTERVAL = timedelta(seconds=300)
=======
SAVE_STATE_INTERVAL = timedelta(minutes=5)
>>>>>>> 3b30e70a


class RamsesBroker:
    """Container for client and data."""

    def __init__(self, hass: HomeAssistant, hass_config: ConfigType) -> None:
        """Initialize the client and its data structure(s)."""

        self.hass = hass
        self._store: Store = hass.helpers.storage.Store(STORAGE_VERSION, STORAGE_KEY)

        self.hass_config = hass_config
        _LOGGER.debug("Config = %s", hass_config)
        self._ser_name, self._client_config, self.config = normalise_config(
            hass_config[DOMAIN]
        )

        self.client: Gateway = None
        self._remotes: dict[str, dict[str, str]] = {}

        self._services: dict = {}
        self._entities: dict[str, RamsesEntity] = {}  # domain entities

        # Discovered client objects...
        self._devices: list[Device] = []
        self._systems: list[System] = []
        self._zones: list[Zone] = []
        self._dhws: list[Zone] = []

        self._sem = Semaphore(value=1)

        self.learn_device_id = None  # TODO: remove me

    async def start(self) -> None:
        """Invoke the client/co-ordinator (according to the config/cache)."""

        CONFIG_KEYS = (SZ_CONFIG, SZ_PACKET_LOG, SZ_PORT_CONFIG)

        storage = await self._store.async_load() or {}
        _LOGGER.debug("Storage = %s", storage)

        self._remotes = storage.get(SZ_REMOTES, {}) | self.config[SZ_REMOTES]
        client_state: dict[str, Any] = storage.get(SZ_CLIENT_STATE, {})

        restore_state = self.config[SZ_RESTORE_CACHE][SZ_RESTORE_STATE]
        restore_schema = self.config[SZ_RESTORE_CACHE][SZ_RESTORE_SCHEMA]

        self.client = self._create_client(
            {k: v for k, v in self._client_config.items() if k in CONFIG_KEYS},
            {k: v for k, v in self._client_config.items() if k not in CONFIG_KEYS},
            client_state.get(SZ_SCHEMA, {}) if restore_schema else {},
        )

        def cached_packets() -> dict[str, str]:  # dtm_str, packet_as_str
            if not restore_state:
                return {}

            msg_code_filter = ["313F"]  # ? 1FC9
            if not restore_schema:
                msg_code_filter.extend(["0005", "000C"])

            return {
                dtm: pkt
                for dtm, pkt in client_state.get(SZ_PACKETS, {}).items()
                if dt.fromisoformat(dtm) > dt.now() - timedelta(days=1)
                and pkt[41:45] not in msg_code_filter
            }

        await self.client.start(cached_packets=cached_packets())

        # Perform initial update, then poll at intervals
        await self.async_update()
        async_track_time_interval(
            self.hass, self.async_update, self.hass_config[DOMAIN][CONF_SCAN_INTERVAL]
        )

        async_track_time_interval(
            self.hass, self.async_save_client_state, SAVE_STATE_INTERVAL
        )

    def _create_client(
        self,
        client_config: dict[str, Any],
        config_schema: dict[str, Any],
        cached_schema: dict[str, Any] | None = None,
    ) -> Gateway:
        """Create a client with an inital schema (merged or config)."""

        # TODO: move this to volutuous schema
        if not schema_is_minimal(config_schema):  # move this logic into ramses_rf?
            _LOGGER.warning("The config schema is not minimal (consider minimising it)")

        if cached_schema and (merged := merge_schemas(config_schema, cached_schema)):
            try:
                return Gateway(
                    self._ser_name, loop=self.hass.loop, **client_config, **merged
                )
            except (LookupError, vol.MultipleInvalid) as exc:
                # LookupError:     ...in the schema, but also in the block_list
                # MultipleInvalid: ...extra keys not allowed @ data['???']
                _LOGGER.warning("Failed to initialise with merged schema: %s", exc)

        return Gateway(
            self._ser_name, loop=self.hass.loop, **client_config, **config_schema
        )

    async def async_save_client_state(self, *args, **kwargs) -> None:
        """Save the client state to the application store."""

        _LOGGER.info("Saving the client state cache (packets, schema)")

        schema, packets = self.client.get_state()
        remotes = self._remotes | {
            k: v._commands for k, v in self._entities.items() if hasattr(v, "_commands")
        }

        await self._store.async_save(
            {
                SZ_CLIENT_STATE: {SZ_SCHEMA: schema, SZ_PACKETS: packets},
                SZ_REMOTES: remotes,
            }
        )

    async def async_update(self, _: dt | None = None) -> None:
        """Retrieve the latest state data from the client library."""

        gwy: Gateway = self.client

        def async_add_entities(platform: str, devices: list[RamsesRFEntity]) -> None:
            if not devices:
                return None
            self.hass.async_create_task(
                async_load_platform(
                    self.hass, platform, DOMAIN, {"devices": devices}, self.hass_config
                )
            )

        def find_new_entities(
            known: list[RamsesRFEntity], current: list[RamsesRFEntity]
        ) -> tuple[list[RamsesRFEntity], list[RamsesRFEntity]]:
            new = [x for x in current if x not in known]
            return known + new, new

        self._systems, new_systems = find_new_entities(
            self._systems,
            [s for s in gwy.systems if isinstance(s, Evohome)],
        )
        self._zones, new_zones = find_new_entities(
            self._zones,
            [z for s in gwy.systems for z in s.zones if isinstance(s, Evohome)],
        )
        self._dhws, new_dhws = find_new_entities(
            self._dhws,
            [s.dhw for s in gwy.systems if s.dhw if isinstance(s, Evohome)],
        )
        self._devices, new_devices = find_new_entities(self._devices, gwy.devices)

        new_entities = new_devices + new_systems + new_zones + new_dhws
        async_add_entities(Platform.BINARY_SENSOR, new_entities)
        async_add_entities(Platform.SENSOR, new_entities)

        async_add_entities(
            Platform.CLIMATE, [d for d in new_devices if isinstance(d, HvacVentilator)]
        )
        async_add_entities(
            Platform.REMOTE, [d for d in new_devices if isinstance(d, HvacRemoteBase)]
        )

        async_add_entities(Platform.CLIMATE, new_systems)
        async_add_entities(Platform.CLIMATE, new_zones)
        async_add_entities(Platform.WATER_HEATER, new_dhws)

        if new_entities:
            async_call_later(self.hass, 5, self.async_save_client_state)

        # Trigger state updates of all entities
        async_dispatcher_send(self.hass, SIGNAL_UPDATE)<|MERGE_RESOLUTION|>--- conflicted
+++ resolved
@@ -46,15 +46,7 @@
 
 _LOGGER = logging.getLogger(__name__)
 
-<<<<<<< HEAD
-SZ_CLIENT_STATE = "client_state"
-SZ_PACKETS = "packets"
-SZ_REMOTES = "remotes"
-
-SAVE_STATE_INTERVAL = timedelta(seconds=300)
-=======
 SAVE_STATE_INTERVAL = timedelta(minutes=5)
->>>>>>> 3b30e70a
 
 
 class RamsesBroker:
