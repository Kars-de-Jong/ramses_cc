"""Support for RAMSES HVAC RF remotes."""
from __future__ import annotations

import asyncio
from collections.abc import Iterable
from datetime import datetime as dt, timedelta
import logging
from typing import Any

from ramses_rf.device.hvac import HvacRemote
from ramses_tx import Command, Priority

from homeassistant.components.remote import (
    DOMAIN as PLATFORM,
    RemoteEntity,
    RemoteEntityFeature,
)
from homeassistant.config_entries import ConfigEntry
from homeassistant.core import Event, HomeAssistant, callback
from homeassistant.helpers import entity_platform
from homeassistant.helpers.entity_platform import AddEntitiesCallback
from homeassistant.helpers.typing import DiscoveryInfoType

from . import RamsesEntity
from .const import BROKER, DOMAIN
from .schemas import SVCS_REMOTE

QOS_HIGH = {"priority": Priority.HIGH, "retries": 3}

_LOGGER = logging.getLogger(__name__)


async def async_setup_platform(
    hass: HomeAssistant,
    _: ConfigEntry,
    async_add_entities: AddEntitiesCallback,
    discovery_info: DiscoveryInfoType = None,
) -> None:
    """Create remotes for HVAC."""

    if discovery_info is None:  # or not discovery_info.get("remotes")  # not needed
        return

    broker = hass.data[DOMAIN][BROKER]

    platform = entity_platform.async_get_current_platform()

    for name, schema in SVCS_REMOTE.items():
        platform.async_register_entity_service(name, schema, f"svc_{name}")

    async_add_entities(
        [RamsesRemote(broker, device) for device in discovery_info["remotes"]]
    )

    if not broker._services.get(PLATFORM):
        broker._services[PLATFORM] = True


class RamsesRemote(RamsesEntity, RemoteEntity):
    """Representation of a generic sensor."""

    _device: HvacRemote

    _attr_assumed_state: bool = True
    _attr_supported_features: int = (
        RemoteEntityFeature.LEARN_COMMAND | RemoteEntityFeature.DELETE_COMMAND
    )

    def __init__(self, broker, device) -> None:
        """Initialize a sensor."""
        _LOGGER.info("Found %r", device)
        super().__init__(broker, device)

        self.entity_id = f"{DOMAIN}.{device.id}"

        self._attr_is_on = True
<<<<<<< HEAD
        self._commands: dict[str, dict] = broker._known_commands.get(device.id, {})
=======
        self._attr_unique_id = (
            device.id
        )  # dont include domain (ramses_cc) / platform (remote)

        self._commands: dict[str, dict] = broker._remotes.get(device.id, {})
>>>>>>> cf3d14b0

    @property
    def extra_state_attributes(self) -> dict[str, Any]:
        """Return the integration-specific state attributes."""
        return super().extra_state_attributes | {"commands": self._commands}

    async def async_delete_command(
        self,
        command: Iterable[str] | str,
        **kwargs: Any,
    ) -> None:
        """Delete commands from the database.

        service: remote.delete_command
        data:
          command: boost
        target:
          entity_id: remote.device_id
        """

        if isinstance(command, str):  # HACK to make it work as per HA service call
            command = [command]

        self._commands = {k: v for k, v in self._commands.items() if k not in command}

    async def async_learn_command(
        self,
        command: Iterable[str] | str,
        timeout: float = 60,
        **kwargs: Any,
    ) -> None:
        """Learn a command from a device (remote) and add to the database.

        service: remote.learn_command
        data:
          command: boost
          timeout: 3
        target:
          entity_id: remote.device_id
        """

        @callback
        def event_filter(event: Event) -> bool:
            """Return True if the listener callable should run."""
            codes = ("22F1", "22F3", "22F7")
            return event.data["src"] == self._device.id and event.data["code"] in codes

        @callback
        def listener(event: Event) -> None:
            """Save the command to storage."""
            # if event.data["packet"] in self._commands.values():  # TODO
            #     raise DuplicateError
            self._commands[command[0]] = event.data["packet"]

        if isinstance(command, str):  # HACK to make it work as per HA service call
            command = [command]

        if len(command) != 1:  # TODO: Bug was here
            raise TypeError("must be exactly one command to learn")
        if not isinstance(timeout, float | int) or not 5 <= timeout <= 300:
            raise TypeError("timeout must be 5 to 300 (default 60)")

        if command[0] in self._commands:
            await self.async_delete_command(command)

        with self._broker._sem:
            self._broker.learn_device_id = self._device.id
            remove_listener = self.hass.bus.async_listen(
                f"{DOMAIN}_learn", listener, event_filter
            )

            dt_expires = dt.now() + timedelta(seconds=timeout)
            while dt.now() < dt_expires:
                await asyncio.sleep(0.005)
                if self._commands.get(command[0]):
                    break

            self._broker.learn_device_id = None
            remove_listener()

    async def async_send_command(
        self,
        command: Iterable[str] | str,  # HA is Iterable, ramses is str
        delay_secs: float = 0.05,
        num_repeats: int = 3,
        **kwargs: Any,
    ) -> None:
        """Send commands from a device (remote).

        service: remote.send_command
        data:
          command: boost
          delay_secs: 0.05
          num_repeats: 3
        target:
          entity_id: remote.device_id
        """

        if isinstance(command, str):  # HACK to make it work as per HA service call
            command = [command]

        if len(command) != 1:
            raise TypeError("must be exactly one command to send")
        if not isinstance(delay_secs, float | int) or not 0.02 <= delay_secs <= 1:
            raise TypeError("delay_secs must be 0.02 to 1.0 (default 0.05)")
        if not isinstance(num_repeats, int) or not 1 <= num_repeats <= 5:
            raise TypeError("num_repeats must be 1 to 5 (default 3)")

        if command[0] not in self._commands:
            raise LookupError(f"command '{command[0]}' is not known")

        if not self._device.is_faked:  # have to check here, as not using device method
            raise TypeError(f"{self._device.id} is not enabled for faking")

        for x in range(num_repeats):
            if x != 0:
                await asyncio.sleep(delay_secs)
            cmd = Command(
                self._commands[command[0]],
                qos={"priority": Priority.HIGH, "retries": 0},
            )
            self._broker.client.send_cmd(cmd)

        await self._broker.async_update()

    async def svc_delete_command(self, *args, **kwargs) -> None:
        """Delete a RAMSES remote command from the database.

        This is a RAMSES-specific convenience wrapper for async_delete_command().
        """
        await self.async_delete_command(*args, **kwargs)

    async def svc_learn_command(self, *args, **kwargs) -> None:
        """Learn a command from a RAMSES remote and add to the database.

        This is a RAMSES-specific convenience wrapper for async_learn_command().
        """
        kwargs["command"] = [kwargs.pop("command")]
        await self.async_learn_command(*args, **kwargs)

    async def svc_send_command(self, *args, **kwargs) -> None:
        """Send a command as if from a RAMSES remote.

        This is a RAMSES-specific convenience wrapper for async_send_command().
        """
        await self.async_send_command(*args, **kwargs)  # TODO: make call_soon<|MERGE_RESOLUTION|>--- conflicted
+++ resolved
@@ -74,15 +74,7 @@
         self.entity_id = f"{DOMAIN}.{device.id}"
 
         self._attr_is_on = True
-<<<<<<< HEAD
-        self._commands: dict[str, dict] = broker._known_commands.get(device.id, {})
-=======
-        self._attr_unique_id = (
-            device.id
-        )  # dont include domain (ramses_cc) / platform (remote)
-
         self._commands: dict[str, dict] = broker._remotes.get(device.id, {})
->>>>>>> cf3d14b0
 
     @property
     def extra_state_attributes(self) -> dict[str, Any]:
